"""DGL Distributed Training Infrastructure."""
from __future__ import absolute_import

from ._ffi.function import _init_api
from .nodeflow import NodeFlow
from . import ndarray as nd
from . import backend as F

_init_api("dgl.network")

def _create_sender():
    """Create a Sender communicator via C api
    """
    return _CAPI_DGLSenderCreate()

def _finalize_sender(sender):
    """Finalize Sender communicator

    Parameters
    ----------
    sender : ctypes.c_void_p
        C Sender handle
    """
    _CAPI_DGLFinalizeSender(sender)

def _add_receiver_addr(sender, ip_addr, port, recv_id):
    """Add Receiver IP address to namebook

    Parameters
    ----------
    sender : ctypes.c_void_p
        C Sender handle
    ip_addr : str
        IP address of Receiver
    port : int
        listen of Receiver
    recv_id : int
        Receiver ID
    """
    _CAPI_DGLSenderAddReceiver(sender, ip_addr, port, recv_id)

def _sender_connect(sender):
    """Connect to all the Receiver

    Parameters
    ----------
    sender : ctypes.c_void_p
        C Sender handle
    """
    _CAPI_DGLSenderConnect(sender)

def _send_nodeflow(sender, nodeflow, recv_id):
    """Send sampled subgraph (Nodeflow) to remote Receiver.

    Parameters
    ----------
    sender : ctypes.c_void_p
        C Sender handle
    nodeflow : NodeFlow
        NodeFlow object
    recv_id : int
        Receiver ID
    """
<<<<<<< HEAD
    _CAPI_SenderSendSubgraph(
        sender,
        nodeflow._graph._handle,
        nd.zerocopy_from_numpy(nodeflow._layer_offsets),
        nd.zerocopy_from_numpy(nodeflow._block_offsets),
        nodeflow._node_mapping.todgltensor(),
        nodeflow._edge_mapping.todgltensor()
        if nodeflow._edge_mapping_available else None,
        nodeflow._node_data_name,
        nd.from_dlpack(F.zerocopy_to_dlpack(nodeflow._node_data))
        if nodeflow._node_data_available else None,
        nodeflow._edge_data_name,
        nd.from_dlpack(F.zerocopy_to_dlpack(nodeflow._edge_data))
        if nodeflow._edge_data_available else None)
=======
    graph_handle = nodeflow._graph._handle
    node_mapping = nodeflow._node_mapping.todgltensor()
    edge_mapping = nodeflow._edge_mapping.todgltensor()
    layers_offsets = utils.toindex(nodeflow._layer_offsets).todgltensor()
    flows_offsets = utils.toindex(nodeflow._block_offsets).todgltensor()
    _CAPI_SenderSendSubgraph(sender,
                             recv_id,
                             graph_handle,
                             node_mapping,
                             edge_mapping,
                             layers_offsets,
                             flows_offsets)
>>>>>>> fb6af16f

def _create_receiver():
    """Create a Receiver communicator via C api
    """
    return _CAPI_DGLReceiverCreate()

def _finalize_receiver(receiver):
    """Finalize Receiver Communicator
    """
    _CAPI_DGLFinalizeReceiver(receiver)

def _receiver_wait(receiver, ip_addr, port, num_sender):
    """Wait all Sender to connect..

    Parameters
    ----------
    receiver : ctypes.c_void_p
        C Receiver handle
    ip_addr : str
        IP address of Receiver
    port : int
        port of Receiver
    num_sender : int
        total number of Sender
    """
    _CAPI_DGLReceiverWait(receiver, ip_addr, port, num_sender)

def _recv_nodeflow(receiver, graph):
    """Receive sampled subgraph (NodeFlow) from remote sampler.

    Parameters
    ----------
    receiver : ctypes.c_void_p
        C Receiver handle
    graph : DGLGraph
        The parent graph

    Returns
    -------
    NodeFlow
        Sampled NodeFlow object
    """
    # hdl is a list of ptr
<<<<<<< HEAD
    hdl = _CAPI_ReceiverRecvSubgraph(receiver)
    return NodeFlow(graph, hdl)

def _finalize_sender(sender):
    """Finalize Sender communicator

    Parameters
    ----------
    sender : ctypes.c_void_p
        C sender handle
    """
    _CAPI_DGLFinalizeCommunicator(sender)

def _finalize_receiver(receiver):
    """Finalize Receiver communicator

    Parameters
    ----------
    receiver : ctypes.c_void_p
        C receiver handle
    """
    _CAPI_DGLFinalizeCommunicator(receiver)
=======
    hdl = unwrap_to_ptr_list(_CAPI_ReceiverRecvSubgraph(receiver))
    return NodeFlow(graph, hdl[0])
>>>>>>> fb6af16f
<|MERGE_RESOLUTION|>--- conflicted
+++ resolved
@@ -61,9 +61,9 @@
     recv_id : int
         Receiver ID
     """
-<<<<<<< HEAD
     _CAPI_SenderSendSubgraph(
         sender,
+        recv_id,
         nodeflow._graph._handle,
         nd.zerocopy_from_numpy(nodeflow._layer_offsets),
         nd.zerocopy_from_numpy(nodeflow._block_offsets),
@@ -76,20 +76,6 @@
         nodeflow._edge_data_name,
         nd.from_dlpack(F.zerocopy_to_dlpack(nodeflow._edge_data))
         if nodeflow._edge_data_available else None)
-=======
-    graph_handle = nodeflow._graph._handle
-    node_mapping = nodeflow._node_mapping.todgltensor()
-    edge_mapping = nodeflow._edge_mapping.todgltensor()
-    layers_offsets = utils.toindex(nodeflow._layer_offsets).todgltensor()
-    flows_offsets = utils.toindex(nodeflow._block_offsets).todgltensor()
-    _CAPI_SenderSendSubgraph(sender,
-                             recv_id,
-                             graph_handle,
-                             node_mapping,
-                             edge_mapping,
-                             layers_offsets,
-                             flows_offsets)
->>>>>>> fb6af16f
 
 def _create_receiver():
     """Create a Receiver communicator via C api
@@ -133,30 +119,5 @@
         Sampled NodeFlow object
     """
     # hdl is a list of ptr
-<<<<<<< HEAD
     hdl = _CAPI_ReceiverRecvSubgraph(receiver)
-    return NodeFlow(graph, hdl)
-
-def _finalize_sender(sender):
-    """Finalize Sender communicator
-
-    Parameters
-    ----------
-    sender : ctypes.c_void_p
-        C sender handle
-    """
-    _CAPI_DGLFinalizeCommunicator(sender)
-
-def _finalize_receiver(receiver):
-    """Finalize Receiver communicator
-
-    Parameters
-    ----------
-    receiver : ctypes.c_void_p
-        C receiver handle
-    """
-    _CAPI_DGLFinalizeCommunicator(receiver)
-=======
-    hdl = unwrap_to_ptr_list(_CAPI_ReceiverRecvSubgraph(receiver))
-    return NodeFlow(graph, hdl[0])
->>>>>>> fb6af16f
+    return NodeFlow(graph, hdl)