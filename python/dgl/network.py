--- conflicted
+++ resolved
@@ -133,11 +133,6 @@
     NodeFlow
         Sampled NodeFlow object
     """
-<<<<<<< HEAD
-    # hdl is a list of ptr
-    hdl = _CAPI_ReceiverRecvSubgraph(receiver)
-    return NodeFlow(graph, hdl)
-=======
     res = _CAPI_ReceiverRecvSubgraph(receiver)
     if isinstance(res, int):
         if res == _CONTROL_END_SIGNAL:
@@ -145,6 +140,4 @@
         else:
             raise RuntimeError('Got unexpected control code {}'.format(res))
     else:
-        hdl = unwrap_to_ptr_list(res)
-        return NodeFlow(graph, hdl[0])
->>>>>>> e8951915
+        return NodeFlow(graph, res)