--- conflicted
+++ resolved
@@ -43,12 +43,8 @@
                 print("send train nodeflow: %d" %(idx))
                 sender.send(nf, 0)
                 idx += 1
-<<<<<<< HEAD
-
+            sender.signal(0)
         sender.close()
-=======
-            sender.signal(0)
->>>>>>> e8951915
         
 def main(args):
     pool = MySamplerPool()
