--- conflicted
+++ resolved
@@ -401,21 +401,6 @@
            (NumVertices(SrcType()) > 1000000);
   }
 
-  aten::CSRMatrix GetInCSRMatrix(dgl_type_t etype) const override {
-    LOG(FATAL) << "[BUG] GetInCSRMatrix unsupported; use UnitGraph::GetInCSRMatrix() instead";
-    return aten::CSRMatrix{};
-  }
-
-  aten::CSRMatrix GetOutCSRMatrix(dgl_type_t etype) const override {
-    LOG(FATAL) << "[BUG] GetOutCSRMatrix unsupported; use UnitGraph::GetOutCSRMatrix() instead";
-    return aten::CSRMatrix{};
-  }
-
-  aten::COOMatrix GetCOOMatrix(dgl_type_t etype) const override {
-    LOG(FATAL) << "[BUG] GetCOOMatrix unsupported; use UnitGraph::GetCOOMatrix() instead";
-    return aten::COOMatrix{};
-  }
-
  private:
   /*! \brief internal adjacency matrix. Data array is empty */
   aten::COOMatrix adj_;
@@ -751,21 +736,6 @@
 
   aten::CSRMatrix adj() const {
     return adj_;
-  }
-
-  aten::CSRMatrix GetInCSRMatrix(dgl_type_t etype) const override {
-    LOG(FATAL) << "[BUG] GetInCSRMatrix unsupported; use UnitGraph::GetInCSRMatrix() instead";
-    return aten::CSRMatrix{};
-  }
-
-  aten::CSRMatrix GetOutCSRMatrix(dgl_type_t etype) const override {
-    LOG(FATAL) << "[BUG] GetOutCSRMatrix unsupported; use UnitGraph::GetOutCSRMatrix() instead";
-    return aten::CSRMatrix{};
-  }
-
-  aten::COOMatrix GetCOOMatrix(dgl_type_t etype) const override {
-    LOG(FATAL) << "[BUG] GetCOOMatrix unsupported; use UnitGraph::GetCOOMatrix() instead";
-    return aten::COOMatrix{};
   }
 
  private:
@@ -1198,19 +1168,11 @@
   return coo_;
 }
 
-<<<<<<< HEAD
-aten::CSRMatrix UnitGraph::GetInCSRMatrix(dgl_type_t etype) const {
-  return GetInCSR()->adj();
-}
-
-aten::CSRMatrix UnitGraph::GetOutCSRMatrix(dgl_type_t etype) const {
-=======
 aten::CSRMatrix UnitGraph::GetCSCMatrix(dgl_type_t etype) const {
   return GetInCSR()->adj();
 }
 
 aten::CSRMatrix UnitGraph::GetCSRMatrix(dgl_type_t etype) const {
->>>>>>> 97e79265
   return GetOutCSR()->adj();
 }
 
@@ -1288,11 +1250,7 @@
 // Using Out CSR
 void UnitGraph::Save(dmlc::Stream* fs) const {
   // Following CreateFromCSR signature
-<<<<<<< HEAD
-  aten::CSRMatrix csr_matrix = GetOutCSRMatrix(0);
-=======
   aten::CSRMatrix csr_matrix = GetCSRMatrix(0);
->>>>>>> 97e79265
   uint64_t num_vtypes = NumVertexTypes();
   uint64_t num_src = NumVertices(SrcType());
   uint64_t num_dst = NumVertices(DstType());
