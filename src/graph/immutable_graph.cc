/*!
 *  Copyright (c) 2018 by Contributors
 * \file graph/immutable_graph.cc
 * \brief DGL immutable graph index implementation
 */

#include <dgl/packed_func_ext.h>
#include <dgl/immutable_graph.h>
#include <string.h>
#include <bitset>
#include <numeric>
#include <tuple>

#include "../c_api_common.h"

using namespace dgl::runtime;

namespace dgl {
namespace {
inline std::string GetSharedMemName(const std::string &name, const std::string &edge_dir) {
  return name + "_" + edge_dir;
}

std::tuple<IdArray, IdArray, IdArray> MapFromSharedMemory(
  const std::string &shared_mem_name, int64_t num_verts, int64_t num_edges, bool is_create) {
#ifndef _WIN32
  const int64_t file_size = (num_verts + 1 + num_edges * 2) * sizeof(dgl_id_t);

  IdArray sm_array = IdArray::EmptyShared(
      shared_mem_name, {file_size}, DLDataType{kDLInt, 8, 1}, DLContext{kDLCPU, 0}, is_create);
  // Create views from the shared memory array. Note that we don't need to save
  //   the sm_array because the refcount is maintained by the view arrays.
  IdArray indptr = sm_array.CreateView({num_verts + 1}, DLDataType{kDLInt, 64, 1});
  IdArray indices = sm_array.CreateView({num_edges}, DLDataType{kDLInt, 64, 1},
      (num_verts + 1) * sizeof(dgl_id_t));
  IdArray edge_ids = sm_array.CreateView({num_edges}, DLDataType{kDLInt, 64, 1},
      (num_verts + 1 + num_edges) * sizeof(dgl_id_t));
  return std::make_tuple(indptr, indices, edge_ids);
#else
  LOG(FATAL) << "CSR graph doesn't support shared memory in Windows yet";
  return {};
#endif  // _WIN32
}
}  // namespace

//////////////////////////////////////////////////////////
//
// CSR graph implementation
//
//////////////////////////////////////////////////////////

CSR::CSR(int64_t num_vertices, int64_t num_edges, bool is_multigraph)
  : is_multigraph_(is_multigraph) {
  CHECK(!(num_vertices == 0 && num_edges != 0));
  adj_ = aten::CSRMatrix{num_vertices, num_vertices,
                         aten::NewIdArray(num_vertices + 1),
                         aten::NewIdArray(num_edges),
                         aten::NewIdArray(num_edges)};
}

CSR::CSR(IdArray indptr, IdArray indices, IdArray edge_ids) {
  CHECK(aten::IsValidIdArray(indptr));
  CHECK(aten::IsValidIdArray(indices));
  CHECK(aten::IsValidIdArray(edge_ids));
  CHECK_EQ(indices->shape[0], edge_ids->shape[0]);
  const int64_t N = indptr->shape[0] - 1;
  adj_ = aten::CSRMatrix{N, N, indptr, indices, edge_ids};
}

CSR::CSR(IdArray indptr, IdArray indices, IdArray edge_ids, bool is_multigraph)
  : is_multigraph_(is_multigraph) {
  CHECK(aten::IsValidIdArray(indptr));
  CHECK(aten::IsValidIdArray(indices));
  CHECK(aten::IsValidIdArray(edge_ids));
  CHECK_EQ(indices->shape[0], edge_ids->shape[0]);
  const int64_t N = indptr->shape[0] - 1;
  adj_ = aten::CSRMatrix{N, N, indptr, indices, edge_ids};
}

CSR::CSR(IdArray indptr, IdArray indices, IdArray edge_ids,
         const std::string &shared_mem_name): shared_mem_name_(shared_mem_name) {
  CHECK(aten::IsValidIdArray(indptr));
  CHECK(aten::IsValidIdArray(indices));
  CHECK(aten::IsValidIdArray(edge_ids));
  CHECK_EQ(indices->shape[0], edge_ids->shape[0]);
  const int64_t num_verts = indptr->shape[0] - 1;
  const int64_t num_edges = indices->shape[0];
  adj_.num_rows = num_verts;
  adj_.num_cols = num_verts;
  std::tie(adj_.indptr, adj_.indices, adj_.data) = MapFromSharedMemory(
      shared_mem_name, num_verts, num_edges, true);
  // copy the given data into the shared memory arrays
  adj_.indptr.CopyFrom(indptr);
  adj_.indices.CopyFrom(indices);
  adj_.data.CopyFrom(edge_ids);
}

CSR::CSR(IdArray indptr, IdArray indices, IdArray edge_ids, bool is_multigraph,
         const std::string &shared_mem_name): is_multigraph_(is_multigraph),
         shared_mem_name_(shared_mem_name) {
  CHECK(aten::IsValidIdArray(indptr));
  CHECK(aten::IsValidIdArray(indices));
  CHECK(aten::IsValidIdArray(edge_ids));
  CHECK_EQ(indices->shape[0], edge_ids->shape[0]);
  const int64_t num_verts = indptr->shape[0] - 1;
  const int64_t num_edges = indices->shape[0];
  adj_.num_rows = num_verts;
  adj_.num_cols = num_verts;
  std::tie(adj_.indptr, adj_.indices, adj_.data) = MapFromSharedMemory(
      shared_mem_name, num_verts, num_edges, true);
  // copy the given data into the shared memory arrays
  adj_.indptr.CopyFrom(indptr);
  adj_.indices.CopyFrom(indices);
  adj_.data.CopyFrom(edge_ids);
}

CSR::CSR(const std::string &shared_mem_name,
         int64_t num_verts, int64_t num_edges, bool is_multigraph)
  : is_multigraph_(is_multigraph), shared_mem_name_(shared_mem_name) {
  CHECK(!(num_verts == 0 && num_edges != 0));
  adj_.num_rows = num_verts;
  adj_.num_cols = num_verts;
  std::tie(adj_.indptr, adj_.indices, adj_.data) = MapFromSharedMemory(
      shared_mem_name, num_verts, num_edges, false);
}

bool CSR::IsMultigraph() const {
  // The lambda will be called the first time to initialize the is_multigraph flag.
  return const_cast<CSR*>(this)->is_multigraph_.Get([this] () {
      return aten::CSRHasDuplicate(adj_);
    });
}

EdgeArray CSR::OutEdges(dgl_id_t vid) const {
  CHECK(HasVertex(vid)) << "invalid vertex: " << vid;
  IdArray ret_dst = aten::CSRGetRowColumnIndices(adj_, vid);
  IdArray ret_eid = aten::CSRGetRowData(adj_, vid);
  IdArray ret_src = aten::Full(vid, ret_dst->shape[0], NumBits(), ret_dst->ctx);
  return EdgeArray{ret_src, ret_dst, ret_eid};
}

EdgeArray CSR::OutEdges(IdArray vids) const {
  CHECK(aten::IsValidIdArray(vids)) << "Invalid vertex id array.";
  auto csrsubmat = aten::CSRSliceRows(adj_, vids);
  auto coosubmat = aten::CSRToCOO(csrsubmat, false);
  // Note that the row id in the csr submat is relabled, so
  // we need to recover it using an index select.
  auto row = aten::IndexSelect(vids, coosubmat.row);
  return EdgeArray{row, coosubmat.col, coosubmat.data};
}

DegreeArray CSR::OutDegrees(IdArray vids) const {
  CHECK(aten::IsValidIdArray(vids)) << "Invalid vertex id array.";
  return aten::CSRGetRowNNZ(adj_, vids);
}

bool CSR::HasEdgeBetween(dgl_id_t src, dgl_id_t dst) const {
  CHECK(HasVertex(src)) << "Invalid vertex id: " << src;
  CHECK(HasVertex(dst)) << "Invalid vertex id: " << dst;
  return aten::CSRIsNonZero(adj_, src, dst);
}

BoolArray CSR::HasEdgesBetween(IdArray src_ids, IdArray dst_ids) const {
  CHECK(aten::IsValidIdArray(src_ids)) << "Invalid vertex id array.";
  CHECK(aten::IsValidIdArray(dst_ids)) << "Invalid vertex id array.";
  return aten::CSRIsNonZero(adj_, src_ids, dst_ids);
}

IdArray CSR::Successors(dgl_id_t vid, uint64_t radius) const {
  CHECK(HasVertex(vid)) << "invalid vertex: " << vid;
  CHECK(radius == 1) << "invalid radius: " << radius;
  return aten::CSRGetRowColumnIndices(adj_, vid);
}

IdArray CSR::EdgeId(dgl_id_t src, dgl_id_t dst) const {
  CHECK(HasVertex(src)) << "invalid vertex: " << src;
  CHECK(HasVertex(dst)) << "invalid vertex: " << dst;
  return aten::CSRGetData(adj_, src, dst);
}

EdgeArray CSR::EdgeIds(IdArray src_ids, IdArray dst_ids) const {
  const auto& arrs = aten::CSRGetDataAndIndices(adj_, src_ids, dst_ids);
  return EdgeArray{arrs[0], arrs[1], arrs[2]};
}

EdgeArray CSR::Edges(const std::string &order) const {
  CHECK(order.empty() || order == std::string("srcdst"))
    << "CSR only support Edges of order \"srcdst\","
    << " but got \"" << order << "\".";
  const auto& coo = aten::CSRToCOO(adj_, false);
  return EdgeArray{coo.row, coo.col, coo.data};
}

Subgraph CSR::VertexSubgraph(IdArray vids) const {
  CHECK(aten::IsValidIdArray(vids)) << "Invalid vertex id array.";
  const auto& submat = aten::CSRSliceMatrix(adj_, vids, vids);
  IdArray sub_eids = aten::Range(0, submat.data->shape[0], NumBits(), Context());
  CSRPtr subcsr(new CSR(submat.indptr, submat.indices, sub_eids));
  Subgraph subg;
  subg.graph = subcsr;
  subg.induced_vertices = vids;
  subg.induced_edges = submat.data;
  return subg;
}

CSRPtr CSR::Transpose() const {
  const auto& trans = aten::CSRTranspose(adj_);
  return CSRPtr(new CSR(trans.indptr, trans.indices, trans.data));
}

COOPtr CSR::ToCOO() const {
  const auto& coo = aten::CSRToCOO(adj_, true);
  return COOPtr(new COO(NumVertices(), coo.row, coo.col));
}

CSR CSR::CopyTo(const DLContext& ctx) const {
  if (Context() == ctx) {
    return *this;
  } else {
    CSR ret(adj_.indptr.CopyTo(ctx),
            adj_.indices.CopyTo(ctx),
            adj_.data.CopyTo(ctx));
    ret.is_multigraph_ = is_multigraph_;
    return ret;
  }
}

CSR CSR::CopyToSharedMem(const std::string &name) const {
  if (IsSharedMem()) {
    CHECK(name == shared_mem_name_);
    return *this;
  } else {
    return CSR(adj_.indptr, adj_.indices, adj_.data, name);
  }
}

CSR CSR::AsNumBits(uint8_t bits) const {
  if (NumBits() == bits) {
    return *this;
  } else {
    CSR ret(aten::AsNumBits(adj_.indptr, bits),
            aten::AsNumBits(adj_.indices, bits),
            aten::AsNumBits(adj_.data, bits));
    ret.is_multigraph_ = is_multigraph_;
    return ret;
  }
}

DGLIdIters CSR::SuccVec(dgl_id_t vid) const {
  // TODO(minjie): This still assumes the data type and device context
  //   of this graph. Should fix later.
  const dgl_id_t* indptr_data = static_cast<dgl_id_t*>(adj_.indptr->data);
  const dgl_id_t* indices_data = static_cast<dgl_id_t*>(adj_.indices->data);
  const dgl_id_t start = indptr_data[vid];
  const dgl_id_t end = indptr_data[vid + 1];
  return DGLIdIters(indices_data + start, indices_data + end);
}

DGLIdIters CSR::OutEdgeVec(dgl_id_t vid) const {
  // TODO(minjie): This still assumes the data type and device context
  //   of this graph. Should fix later.
  const dgl_id_t* indptr_data = static_cast<dgl_id_t*>(adj_.indptr->data);
  const dgl_id_t* eid_data = static_cast<dgl_id_t*>(adj_.data->data);
  const dgl_id_t start = indptr_data[vid];
  const dgl_id_t end = indptr_data[vid + 1];
  return DGLIdIters(eid_data + start, eid_data + end);
}

//////////////////////////////////////////////////////////
//
// COO graph implementation
//
//////////////////////////////////////////////////////////
COO::COO(int64_t num_vertices, IdArray src, IdArray dst) {
  CHECK(aten::IsValidIdArray(src));
  CHECK(aten::IsValidIdArray(dst));
  CHECK_EQ(src->shape[0], dst->shape[0]);
  adj_ = aten::COOMatrix{num_vertices, num_vertices, src, dst};
}

COO::COO(int64_t num_vertices, IdArray src, IdArray dst, bool is_multigraph)
  : is_multigraph_(is_multigraph) {
  CHECK(aten::IsValidIdArray(src));
  CHECK(aten::IsValidIdArray(dst));
  CHECK_EQ(src->shape[0], dst->shape[0]);
  adj_ = aten::COOMatrix{num_vertices, num_vertices, src, dst};
}

bool COO::IsMultigraph() const {
  // The lambda will be called the first time to initialize the is_multigraph flag.
  return const_cast<COO*>(this)->is_multigraph_.Get([this] () {
      return aten::COOHasDuplicate(adj_);
    });
}

std::pair<dgl_id_t, dgl_id_t> COO::FindEdge(dgl_id_t eid) const {
  CHECK(eid < NumEdges()) << "Invalid edge id: " << eid;
  const auto src = aten::IndexSelect(adj_.row, eid);
  const auto dst = aten::IndexSelect(adj_.col, eid);
  return std::pair<dgl_id_t, dgl_id_t>(src, dst);
}

EdgeArray COO::FindEdges(IdArray eids) const {
  CHECK(aten::IsValidIdArray(eids)) << "Invalid edge id array";
  return EdgeArray{aten::IndexSelect(adj_.row, eids),
                   aten::IndexSelect(adj_.col, eids),
                   eids};
}

EdgeArray COO::Edges(const std::string &order) const {
  CHECK(order.empty() || order == std::string("eid"))
    << "COO only support Edges of order \"eid\", but got \""
    << order << "\".";
  IdArray rst_eid = aten::Range(0, NumEdges(), NumBits(), Context());
  return EdgeArray{adj_.row, adj_.col, rst_eid};
}

Subgraph COO::EdgeSubgraph(IdArray eids, bool preserve_nodes) const {
<<<<<<< HEAD
  CHECK(aten::IsValidIdArray(eids)) << "Invalid edge id array.";
=======
  CHECK(IsValidIdArray(eids)) << "Invalid edge id array.";
  COOPtr subcoo;
  IdArray induced_nodes;
>>>>>>> 2bff8339
  if (!preserve_nodes) {
    IdArray new_src = aten::IndexSelect(adj_.row, eids);
    IdArray new_dst = aten::IndexSelect(adj_.col, eids);
    induced_nodes = aten::Relabel_({new_src, new_dst});
    const auto new_nnodes = induced_nodes->shape[0];
    subcoo = COOPtr(new COO(new_nnodes, new_src, new_dst));
  } else {
    IdArray new_src = aten::IndexSelect(adj_.row, eids);
    IdArray new_dst = aten::IndexSelect(adj_.col, eids);
    induced_nodes = aten::Range(0, NumVertices(), NumBits(), Context());
    subcoo = COOPtr(new COO(NumVertices(), new_src, new_dst));
  }
  Subgraph subg;
  subg.graph = subcoo;
  subg.induced_vertices = induced_nodes;
  subg.induced_edges = eids;
  return subg;
}

CSRPtr COO::ToCSR() const {
  const auto& csr = aten::COOToCSR(adj_);
  return CSRPtr(new CSR(csr.indptr, csr.indices, csr.data));
}

COO COO::CopyTo(const DLContext& ctx) const {
  if (Context() == ctx) {
    return *this;
  } else {
    COO ret(NumVertices(),
            adj_.row.CopyTo(ctx),
            adj_.col.CopyTo(ctx));
    ret.is_multigraph_ = is_multigraph_;
    return ret;
  }
}

COO COO::CopyToSharedMem(const std::string &name) const {
  LOG(FATAL) << "COO doesn't supprt shared memory yet";
  return COO();
}

COO COO::AsNumBits(uint8_t bits) const {
  if (NumBits() == bits) {
    return *this;
  } else {
    COO ret(NumVertices(),
            aten::AsNumBits(adj_.row, bits),
            aten::AsNumBits(adj_.col, bits));
    ret.is_multigraph_ = is_multigraph_;
    return ret;
  }
}

//////////////////////////////////////////////////////////
//
// immutable graph implementation
//
//////////////////////////////////////////////////////////

BoolArray ImmutableGraph::HasVertices(IdArray vids) const {
  CHECK(aten::IsValidIdArray(vids)) << "Invalid id array input";
  return aten::LT(vids, NumVertices());
}

CSRPtr ImmutableGraph::GetInCSR() const {
  if (!in_csr_) {
    if (out_csr_) {
      const_cast<ImmutableGraph*>(this)->in_csr_ = out_csr_->Transpose();
      if (out_csr_->IsSharedMem())
        LOG(WARNING) << "We just construct an in-CSR from a shared-memory out CSR. "
                     << "It may dramatically increase memory consumption.";
    } else {
      CHECK(coo_) << "None of CSR, COO exist";
      const_cast<ImmutableGraph*>(this)->in_csr_ = coo_->Transpose()->ToCSR();
    }
  }
  return in_csr_;
}

/* !\brief Return out csr. If not exist, transpose the other one.*/
CSRPtr ImmutableGraph::GetOutCSR() const {
  if (!out_csr_) {
    if (in_csr_) {
      const_cast<ImmutableGraph*>(this)->out_csr_ = in_csr_->Transpose();
      if (in_csr_->IsSharedMem())
        LOG(WARNING) << "We just construct an out-CSR from a shared-memory in CSR. "
                     << "It may dramatically increase memory consumption.";
    } else {
      CHECK(coo_) << "None of CSR, COO exist";
      const_cast<ImmutableGraph*>(this)->out_csr_ = coo_->ToCSR();
    }
  }
  return out_csr_;
}

/* !\brief Return coo. If not exist, create from csr.*/
COOPtr ImmutableGraph::GetCOO() const {
  if (!coo_) {
    if (in_csr_) {
      const_cast<ImmutableGraph*>(this)->coo_ = in_csr_->ToCOO()->Transpose();
    } else {
      CHECK(out_csr_) << "Both CSR are missing.";
      const_cast<ImmutableGraph*>(this)->coo_ = out_csr_->ToCOO();
    }
  }
  return coo_;
}

EdgeArray ImmutableGraph::Edges(const std::string &order) const {
  if (order.empty()) {
    // arbitrary order
    if (in_csr_) {
      // transpose
      const auto& edges = in_csr_->Edges(order);
      return EdgeArray{edges.dst, edges.src, edges.id};
    } else {
      return AnyGraph()->Edges(order);
    }
  } else if (order == std::string("srcdst")) {
    // TODO(minjie): CSR only guarantees "src" to be sorted.
    //   Maybe we should relax this requirement?
    return GetOutCSR()->Edges(order);
  } else if (order == std::string("eid")) {
    return GetCOO()->Edges(order);
  } else {
    LOG(FATAL) << "Unsupported order request: " << order;
  }
  return {};
}

Subgraph ImmutableGraph::VertexSubgraph(IdArray vids) const {
  // We prefer to generate a subgraph from out-csr.
  auto sg = GetOutCSR()->VertexSubgraph(vids);
  CSRPtr subcsr = std::dynamic_pointer_cast<CSR>(sg.graph);
  sg.graph = GraphPtr(new ImmutableGraph(subcsr));
  return sg;
}

Subgraph ImmutableGraph::EdgeSubgraph(IdArray eids, bool preserve_nodes) const {
  auto sg = GetCOO()->EdgeSubgraph(eids, preserve_nodes);
  COOPtr subcoo = std::dynamic_pointer_cast<COO>(sg.graph);
  sg.graph = GraphPtr(new ImmutableGraph(subcoo));
  return sg;
}

std::vector<IdArray> ImmutableGraph::GetAdj(bool transpose, const std::string &fmt) const {
  // TODO(minjie): Our current semantics of adjacency matrix is row for dst nodes and col for
  //   src nodes. Therefore, we need to flip the transpose flag. For example, transpose=False
  //   is equal to in edge CSR.
  //   We have this behavior because previously we use framework's SPMM and we don't cache
  //   reverse adj. This is not intuitive and also not consistent with networkx's
  //   to_scipy_sparse_matrix. With the upcoming custom kernel change, we should change the
  //   behavior and make row for src and col for dst.
  if (fmt == std::string("csr")) {
    return transpose? GetOutCSR()->GetAdj(false, "csr") : GetInCSR()->GetAdj(false, "csr");
  } else if (fmt == std::string("coo")) {
    return GetCOO()->GetAdj(!transpose, fmt);
  } else {
    LOG(FATAL) << "unsupported adjacency matrix format: " << fmt;
    return {};
  }
}

ImmutableGraphPtr ImmutableGraph::CreateFromCSR(
    IdArray indptr, IdArray indices, IdArray edge_ids, const std::string &edge_dir) {
    CSRPtr csr(new CSR(indptr, indices, edge_ids));
  if (edge_dir == "in") {
    return ImmutableGraphPtr(new ImmutableGraph(csr, nullptr));
  } else if (edge_dir == "out") {
    return ImmutableGraphPtr(new ImmutableGraph(nullptr, csr));
  } else {
    LOG(FATAL) << "Unknown edge direction: " << edge_dir;
    return ImmutableGraphPtr();
  }
}

ImmutableGraphPtr ImmutableGraph::CreateFromCSR(
    IdArray indptr, IdArray indices, IdArray edge_ids,
    bool multigraph, const std::string &edge_dir) {
  CSRPtr csr(new CSR(indptr, indices, edge_ids, multigraph));
  if (edge_dir == "in") {
    return ImmutableGraphPtr(new ImmutableGraph(csr, nullptr));
  } else if (edge_dir == "out") {
    return ImmutableGraphPtr(new ImmutableGraph(nullptr, csr));
  } else {
    LOG(FATAL) << "Unknown edge direction: " << edge_dir;
    return ImmutableGraphPtr();
  }
}

ImmutableGraphPtr ImmutableGraph::CreateFromCSR(
    IdArray indptr, IdArray indices, IdArray edge_ids,
    const std::string &edge_dir,
    const std::string &shared_mem_name) {
  CSRPtr csr(new CSR(indptr, indices, edge_ids, GetSharedMemName(shared_mem_name, edge_dir)));
  if (edge_dir == "in") {
    return ImmutableGraphPtr(new ImmutableGraph(csr, nullptr, shared_mem_name));
  } else if (edge_dir == "out") {
    return ImmutableGraphPtr(new ImmutableGraph(nullptr, csr, shared_mem_name));
  } else {
    LOG(FATAL) << "Unknown edge direction: " << edge_dir;
    return ImmutableGraphPtr();
  }
}

ImmutableGraphPtr ImmutableGraph::CreateFromCSR(
    IdArray indptr, IdArray indices, IdArray edge_ids,
    bool multigraph, const std::string &edge_dir,
    const std::string &shared_mem_name) {
  CSRPtr csr(new CSR(indptr, indices, edge_ids, multigraph,
                     GetSharedMemName(shared_mem_name, edge_dir)));
  if (edge_dir == "in") {
    return ImmutableGraphPtr(new ImmutableGraph(csr, nullptr, shared_mem_name));
  } else if (edge_dir == "out") {
    return ImmutableGraphPtr(new ImmutableGraph(nullptr, csr, shared_mem_name));
  } else {
    LOG(FATAL) << "Unknown edge direction: " << edge_dir;
    return ImmutableGraphPtr();
  }
}

ImmutableGraphPtr ImmutableGraph::CreateFromCSR(
    const std::string &shared_mem_name, size_t num_vertices,
    size_t num_edges, bool multigraph,
    const std::string &edge_dir) {
  CSRPtr csr(new CSR(GetSharedMemName(shared_mem_name, edge_dir), num_vertices, num_edges,
                     multigraph));
  if (edge_dir == "in") {
    return ImmutableGraphPtr(new ImmutableGraph(csr, nullptr, shared_mem_name));
  } else if (edge_dir == "out") {
    return ImmutableGraphPtr(new ImmutableGraph(nullptr, csr, shared_mem_name));
  } else {
    LOG(FATAL) << "Unknown edge direction: " << edge_dir;
    return ImmutableGraphPtr();
  }
}

ImmutableGraphPtr ImmutableGraph::CreateFromCOO(
    int64_t num_vertices, IdArray src, IdArray dst) {
  COOPtr coo(new COO(num_vertices, src, dst));
  return std::make_shared<ImmutableGraph>(coo);
}

ImmutableGraphPtr ImmutableGraph::CreateFromCOO(
    int64_t num_vertices, IdArray src, IdArray dst, bool multigraph) {
  COOPtr coo(new COO(num_vertices, src, dst, multigraph));
  return std::make_shared<ImmutableGraph>(coo);
}

ImmutableGraphPtr ImmutableGraph::ToImmutable(GraphPtr graph) {
  ImmutableGraphPtr ig = std::dynamic_pointer_cast<ImmutableGraph>(graph);
  if (ig) {
    return ig;
  } else {
    const auto& adj = graph->GetAdj(true, "csr");
    CSRPtr csr(new CSR(adj[0], adj[1], adj[2]));
    return ImmutableGraph::CreateFromCSR(adj[0], adj[1], adj[2], "out");
  }
}

ImmutableGraphPtr ImmutableGraph::CopyTo(ImmutableGraphPtr g, const DLContext& ctx) {
  if (ctx == g->Context()) {
    return g;
  }
  // TODO(minjie): since we don't have GPU implementation of COO<->CSR,
  //   we make sure that this graph (on CPU) has materialized CSR,
  //   and then copy them to other context (usually GPU). This should
  //   be fixed later.
  CSRPtr new_incsr = CSRPtr(new CSR(g->GetInCSR()->CopyTo(ctx)));
  CSRPtr new_outcsr = CSRPtr(new CSR(g->GetOutCSR()->CopyTo(ctx)));
  return ImmutableGraphPtr(new ImmutableGraph(new_incsr, new_outcsr));
}

ImmutableGraphPtr ImmutableGraph::CopyToSharedMem(ImmutableGraphPtr g,
    const std::string &edge_dir, const std::string &name) {
  CSRPtr new_incsr, new_outcsr;
  std::string shared_mem_name = GetSharedMemName(name, edge_dir);
  if (edge_dir == std::string("in"))
    new_incsr = CSRPtr(new CSR(g->GetInCSR()->CopyToSharedMem(shared_mem_name)));
  else if (edge_dir == std::string("out"))
    new_outcsr = CSRPtr(new CSR(g->GetOutCSR()->CopyToSharedMem(shared_mem_name)));
  return ImmutableGraphPtr(new ImmutableGraph(new_incsr, new_outcsr, name));
}

ImmutableGraphPtr ImmutableGraph::AsNumBits(ImmutableGraphPtr g, uint8_t bits) {
  if (g->NumBits() == bits) {
    return g;
  } else {
    // TODO(minjie): since we don't have int32 operations,
    //   we make sure that this graph (on CPU) has materialized CSR,
    //   and then copy them to other context (usually GPU). This should
    //   be fixed later.
    CSRPtr new_incsr = CSRPtr(new CSR(g->GetInCSR()->AsNumBits(bits)));
    CSRPtr new_outcsr = CSRPtr(new CSR(g->GetOutCSR()->AsNumBits(bits)));
    return ImmutableGraphPtr(new ImmutableGraph(new_incsr, new_outcsr));
  }
}

ImmutableGraphPtr ImmutableGraph::Reverse() const {
  if (coo_) {
    return ImmutableGraphPtr(new ImmutableGraph(
          out_csr_, in_csr_, coo_->Transpose()));
  } else {
    return ImmutableGraphPtr(new ImmutableGraph(out_csr_, in_csr_));
  }
}

DGL_REGISTER_GLOBAL("graph_index._CAPI_DGLImmutableGraphCopyTo")
.set_body([] (DGLArgs args, DGLRetValue* rv) {
    GraphRef g = args[0];
    const int device_type = args[1];
    const int device_id = args[2];
    DLContext ctx;
    ctx.device_type = static_cast<DLDeviceType>(device_type);
    ctx.device_id = device_id;
    ImmutableGraphPtr ig = CHECK_NOTNULL(std::dynamic_pointer_cast<ImmutableGraph>(g.sptr()));
    *rv = ImmutableGraph::CopyTo(ig, ctx);
  });

DGL_REGISTER_GLOBAL("graph_index._CAPI_DGLImmutableGraphCopyToSharedMem")
.set_body([] (DGLArgs args, DGLRetValue* rv) {
    GraphRef g = args[0];
    std::string edge_dir = args[1];
    std::string name = args[2];
    ImmutableGraphPtr ig = CHECK_NOTNULL(std::dynamic_pointer_cast<ImmutableGraph>(g.sptr()));
    *rv = ImmutableGraph::CopyToSharedMem(ig, edge_dir, name);
  });

DGL_REGISTER_GLOBAL("graph_index._CAPI_DGLImmutableGraphAsNumBits")
.set_body([] (DGLArgs args, DGLRetValue* rv) {
    GraphRef g = args[0];
    int bits = args[1];
    ImmutableGraphPtr ig = CHECK_NOTNULL(std::dynamic_pointer_cast<ImmutableGraph>(g.sptr()));
    *rv = ImmutableGraph::AsNumBits(ig, bits);
  });

}  // namespace dgl<|MERGE_RESOLUTION|>--- conflicted
+++ resolved
@@ -316,13 +316,9 @@
 }
 
 Subgraph COO::EdgeSubgraph(IdArray eids, bool preserve_nodes) const {
-<<<<<<< HEAD
   CHECK(aten::IsValidIdArray(eids)) << "Invalid edge id array.";
-=======
-  CHECK(IsValidIdArray(eids)) << "Invalid edge id array.";
   COOPtr subcoo;
   IdArray induced_nodes;
->>>>>>> 2bff8339
   if (!preserve_nodes) {
     IdArray new_src = aten::IndexSelect(adj_.row, eids);
     IdArray new_dst = aten::IndexSelect(adj_.col, eids);
