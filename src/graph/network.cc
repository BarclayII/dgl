--- conflicted
+++ resolved
@@ -65,54 +65,35 @@
 DGL_REGISTER_GLOBAL("network._CAPI_SenderSendSubgraph")
 .set_body([] (DGLArgs args, DGLRetValue* rv) {
     CommunicatorHandle chandle = args[0];
-<<<<<<< HEAD
-    GraphHandle ghandle = args[1];
+    int recv_id = args[1];
+    GraphHandle ghandle = args[2];
     NodeFlow nf;
     DLManagedTensor *mt;
 
-    nf.layer_offsets = IdArray::FromDLPack(CreateTmpDLManagedTensor(args[2]));
-    nf.flow_offsets = IdArray::FromDLPack(CreateTmpDLManagedTensor(args[3]));
-    nf.node_mapping = IdArray::FromDLPack(CreateTmpDLManagedTensor(args[4]));
-    if ((mt = CreateTmpDLManagedTensor(args[5])) == nullptr) {
+    nf.layer_offsets = IdArray::FromDLPack(CreateTmpDLManagedTensor(args[3]));
+    nf.flow_offsets = IdArray::FromDLPack(CreateTmpDLManagedTensor(args[4]));
+    nf.node_mapping = IdArray::FromDLPack(CreateTmpDLManagedTensor(args[5]));
+    if ((mt = CreateTmpDLManagedTensor(args[6])) == nullptr) {
       nf.edge_mapping_available = false;
     } else {
       nf.edge_mapping_available = true;
       nf.edge_mapping = IdArray::FromDLPack(mt);
     }
-    std::string node_data_name = args[6];
+    std::string node_data_name = args[7];
     nf.node_data_name = std::move(node_data_name);
     if (!nf.node_data_name.empty())
-      nf.node_data = NDArray::FromDLPack(CreateTmpDLManagedTensor(args[7]));
-    std::string edge_data_name = args[8];
+      nf.node_data = NDArray::FromDLPack(CreateTmpDLManagedTensor(args[8]));
+    std::string edge_data_name = args[9];
     nf.edge_data_name = std::move(edge_data_name);
     if (!nf.edge_data_name.empty())
-      nf.edge_data = NDArray::FromDLPack(CreateTmpDLManagedTensor(args[9]));
+      nf.edge_data = NDArray::FromDLPack(CreateTmpDLManagedTensor(args[10]));
 
     ImmutableGraph *ptr = static_cast<ImmutableGraph*>(ghandle);
-    network::Communicator* comm = static_cast<network::Communicator*>(chandle);
     // Serialize nodeflow to data buffer
-    int64_t data_size = network::SerializeNodeFlow(comm->GetBuffer(), ptr, nf);
-=======
-    int recv_id = args[1];
-    GraphHandle ghandle = args[2];
-    const IdArray node_mapping = IdArray::FromDLPack(CreateTmpDLManagedTensor(args[3]));
-    const IdArray edge_mapping = IdArray::FromDLPack(CreateTmpDLManagedTensor(args[4]));
-    const IdArray layer_offsets = IdArray::FromDLPack(CreateTmpDLManagedTensor(args[5]));
-    const IdArray flow_offsets = IdArray::FromDLPack(CreateTmpDLManagedTensor(args[6]));
-    ImmutableGraph *ptr = static_cast<ImmutableGraph*>(ghandle);
-    network::Sender* sender = static_cast<network::Sender*>(chandle);
-    auto csr = ptr->GetInCSR();
-    // Serialize nodeflow to data buffer
-    int64_t data_size = network::SerializeSampledSubgraph(
-                             SEND_BUFFER,
-                             csr,
-                             node_mapping,
-                             edge_mapping,
-                             layer_offsets,
-                             flow_offsets);
->>>>>>> fb6af16f
+    int64_t data_size = network::SerializeNodeFlow(SEND_BUFFER, ptr, nf);
     CHECK_GT(data_size, 0);
     // Send msg via network
+    network::Sender* sender = static_cast<network::Sender*>(chandle);
     int64_t size = sender->Send(SEND_BUFFER, data_size, recv_id);
     if (size <= 0) {
       LOG(FATAL) << "Send message error (size: " << size << ")";
@@ -160,21 +141,8 @@
     }
     NodeFlow* nf = new NodeFlow();
     // Deserialize nodeflow from recv_data_buffer
-<<<<<<< HEAD
-    network::DeserializeNodeFlow(comm->GetBuffer(), nf);
+    network::DeserializeNodeFlow(RECV_BUFFER, nf);
     *rv = static_cast<NodeFlowHandle>(nf);
-=======
-    network::DeserializeSampledSubgraph(RECV_BUFFER,
-                                        &(csr),
-                                        &(nf->node_mapping),
-                                        &(nf->edge_mapping),
-                                        &(nf->layer_offsets),
-                                        &(nf->flow_offsets));
-    nf->graph = GraphPtr(new ImmutableGraph(csr, nullptr, false));
-    std::vector<NodeFlow*> subgs(1);
-    subgs[0] = nf;
-    *rv = WrapVectorReturn(subgs);
->>>>>>> fb6af16f
   });
 
 }  // namespace network
